# -*- coding: utf-8 -*-
"""
Created on Sun Oct  2 18:02:17 2016

@author: denis
"""

from math import pi
from itertools import islice
import numpy as np
import pandas as pd
import copy
import matplotlib.pyplot as plt
from pytrx.utils import z_str2num, z_num2str
import pkg_resources

from pytrx import hydro
from pytrx.transformation import Transformation
# from pytrx import transformation
from numba import njit, prange
from mpl_toolkits.mplot3d import Axes3D


class Molecule:
    def __init__(self, Z, xyz,
                 calc_gr=False, rmin=0, rmax=25, dr=0.01,
                 associated_transformation=None, printing=True):
        '''
            associated_transformation will be either a transformation class or
            a list of transformations
        '''
        if type(Z) == str:
            Z = np.array([Z])
        self.Z = Z
        self.Z_num = np.array([z_str2num(z) for z in Z])

        self.xyz = xyz.copy()
        self.xyz_ref = xyz.copy()
        self.printing = printing

        self.reparameterized = False

        # print(type(associated_transformation), Transformation)
        print("Running initial check up for associated_transformation")
        if associated_transformation is None:
            self._associated_transformation = None
        elif type(associated_transformation) == list:
            if self.printing: print("associated_transformation is a list. Examining elements...")
            for t in associated_transformation:
                if self.printing: print(f'Checking {t}')
                assert issubclass(type(t), Transformation), 'List element is not a Transformation class'
            self._associated_transformation = associated_transformation
        elif issubclass(type(associated_transformation), Transformation):
            self._associated_transformation = [associated_transformation]
        else:
            raise TypeError('Supplied transformations must be None, a transformation class, or a list of it')

        # self.dispersed
        # self.dispersed = any([t.dw for t in self._associated_transformation])

        #
        self._t_keys = [] # list of transformation names - for internal use
        self.par0 = {}
        self.dispersed = False
        if self._associated_transformation is not None:
            for t in self._associated_transformation:
                t.prepare(self.xyz, self.Z_num)
                self._t_keys.append(t.name)
                self.par0[t.name] = t.amplitude0
                if t.dw:
                    self.dispersed = True
                    for key, value in zip(t.dw.suffix, t.dw.standard_value):
                        self.par0[t.name + key] = value

        self.n_par = len(self.par0.keys())

        if calc_gr: self.calcGR(rmin=rmin, rmax=rmax, dr=dr)

        

    def calcDistMat(self, return_mat=False):
        self.dist_mat = np.sqrt(np.sum((self.xyz[None, :, :] -
                                        self.xyz[:, None, :]) ** 2, axis=2))
        if return_mat: return self.dist_mat

    def calcGR(self, rmin=0, rmax=25, dr=0.01):
        self.calcDistMat()
        self.gr = GR(self.Z, rmin=rmin, rmax=rmax, dr=dr)
        self.r = self.gr.r
        for pair in self.gr.el_pairs:
            el1, el2 = pair
            idx1, idx2 = (el1 == self.Z, el2 == self.Z)
            self.gr[pair] += np.histogram(self.dist_mat[np.ix_(idx1, idx2)].ravel(),
                                          self.gr.r_bins)[0]


    def reset_xyz(self):
        self.xyz = self.xyz_ref.copy()  # as a numpy array we can just use the array's method


    def transform(self, par=None, return_xyz=False):

        '''
        Transforms xyz based on the transformation supplied in the _associated_transformation.
        Also takes the par which should be either None or a list that is the same length as the
        number of transformations.
        reprep: recalculate associated vectors, COMs, etc. after each step (as they might shift)
                by calling the prepare() methods within each class.
        '''
        if (par is not None) and (self._associated_transformation is not None):

            # Resets the coordinate set to be transformed
            # self.xyz = copy.deepcopy(self.xyz_ref)
            self.reset_xyz()

            # assert (len(par.keys()) == len(self._associated_transformation)), \
            #     "Number of parameters not matching number of transformations"
            for t in self._associated_transformation:

                self.xyz = t.transform(self.xyz, self.Z_num, par[t.name])
        if return_xyz:
            return self.xyz

    def s(self, q, pars=None):

        if not hasattr(self, '_atomic_formfactors'):
            self._atomic_formfactors = formFactor(q, self.Z)

        if pars is None:
            pars = self.par0
        else:
            # print(pars)
            # print(self.par0.keys())
            assert all([key in pars.keys() for key in self.par0.keys()]), \
                'the input parameter dict does not contain all necessary parameter keys'

        if self.reparameterized:
            pars = self.convert(pars)

        if not self.dispersed:
            self.transform(pars)
            return Debye(q, self, f=self._atomic_formfactors)

        else:
            pd = []
            wd = []
            for t in self._associated_transformation:
                if t.dw:
                    _p, _w = t.dw.disperse(pars, t.name)
                else:
                    _p, _w = pars[t.name], 1
                pd.append(_p)
                wd.append(_w)

            pd_grid = [i.ravel() for i in np.meshgrid(*pd)]
            wd_grid = [i.ravel() for i in np.meshgrid(*wd)]

            n = len(pd_grid[0]) # number of combinations
            # _bla = 0
            _s = np.zeros(q.shape)
            for i in range(n):
                _p_dict = {}
                _w = 1
                for j, key in enumerate(self._t_keys):
                    _p_dict[key] = pd_grid[j][i]
                    _w *= wd_grid[j][i]
                self.transform(_p_dict)
                _s += _w * Debye(q, self, f=self._atomic_formfactors)
<<<<<<< HEAD
                #_bla += _w
=======
                # _bla += _w
>>>>>>> d8cfe124
            # print(_bla)
            return _s



    def clash(self):
        # Check for clash by whether min distances between two atom types are shorter than 80 % of original (tentative)
        pass


    def write_xyz(self, fname):
        # Write the xyz (NOT xyz_ref) to an xyz file
        with open(fname, 'w') as f:
            f.write(f'{len(self.Z)}')
            f.write(f'\nOutput of xyz for molecule\n')
            for i in range(len(self.Z)):
                f.write(f'{self.Z[i]} {self.xyz[i][0]} {self.xyz[i][1]} {self.xyz[i][2]}\n')
            f.write('\n')
    # def sum_parameters(self):
    #     if self._associated_transformation is not None:
    #         return len(self._associated_transformation)


    def calcDens(self):
        self.gr.calcDens()
        self.dens = self.gr.dens

    def reparameterize(self, par_new, roi_dict, n=11, plotting=False):
        if self.dispersed:
            raise ValueError('dispersed transformations are incompatible with reparameterization')
        assert self.n_par == len(par_new), 'number of new parameters must match the number of original parameters'
        self._pc = ParameterConverter(self, par_new)
        self._pc.define_conversion(roi_dict, n, plotting=plotting)
        self.reparameterized = True

        # re-"brand" the parameters:
        self.reset_xyz()
        self.par0 = self._pc.compute_pars(return_type=dict)
        self._t_keys = list(self.par0.keys())

    def convert(self, x):
        return self._pc.convert(x)

        # x_ar = np.array([x[key] for key in x.keys()])
        # x_ar = np.hstack((x_ar, [1]))
        # #        print(x_ar, self.R.shape)
        #
        # y_out = x_ar @ self._pc.R
        # return dict(zip([t.name for t in self._associated_transformation], y_out))





class ParameterConverter:
    def __init__(self, molecule, pars):
        self.mol = molecule
        self.pars = pars # parameters to which we reparameterize

        self.t_labels = list(self.mol.par0.keys())
        self.R = None

    def compute_pars(self, return_type=list):
        out = []
        for p in self.pars:
            if p['type'] == 'distance':
                idx1, idx2 = p['group1'], p['group2']
                xyz1 = np.mean(self.mol.xyz[idx1, :], axis=0)
                xyz2 = np.mean(self.mol.xyz[idx2, :], axis=0)
                r = np.linalg.norm(xyz1 - xyz2)
                out.append(r)
            elif p['type'] == 'angle':
                idx1, idx2 = p['group1'], p['group2']
                n1 = self._get_normal(self.mol.xyz[idx1, :])
                n2 = self._get_normal(self.mol.xyz[idx2, :])
                phi = np.arccos(np.sum(n1 * n2))
                out.append(np.rad2deg(phi))
        if return_type == list:
            return out
        elif return_type == dict:
            return dict(zip([p['label'] for p in self.pars], out))

    def _get_normal(self, xyz):
        if len(xyz) == 2:
            n = xyz[0, :] - xyz[1, :]
        else:
            #            print(xyz)
            n, _, _, _ = np.linalg.lstsq(xyz, np.ones(len(xyz)), rcond=-1)
        return n / np.linalg.norm(n)

    def compute_grid(self, roi, n):
        roi_grid = {}
        for key in roi.keys():
            x1, x2 = roi[key][0], roi[key][1]
            roi_grid[key] = np.linspace(x1, x2, n)

        grid = np.meshgrid(*[roi_grid[key] for key in self.t_labels])
        return [i.ravel() for i in grid]

    def define_conversion(self, roi, n, plotting=True):
        grid_out = self.compute_grid(roi, n)
        #        print(grid)
        grid_in = []
        for vals in zip(*grid_out):
            _p = dict(zip(self.t_labels, vals))
            self.mol.transform(_p)
            out = self.compute_pars()
            grid_in.append(out)
        grid_in = np.array(grid_in)
        grid_out = np.array(grid_out).T
        grid_in = np.hstack((grid_in,
                             np.ones((grid_in.shape[0], 1))))
        # print(grid_in.shape, grid_out.shape)
        self.R, _, _, _ = np.linalg.lstsq(grid_in, grid_out, rcond=-1)

        if plotting:
            grid_out_pred = grid_in @ self.R
            fig = plt.figure()
            plt.clf()
            ax = fig.gca(projection='3d')

            ax.plot(grid_in[:, 0], grid_in[:, 1], grid_out[:, 0], 'k.')
            ax.plot(grid_in[:, 0], grid_in[:, 1], grid_out_pred[:, 0], 'r.')

    def convert(self, x):
        # print('BLABLABLA')
        # print(x)
        x_ar = np.array([float(x[key]) for key in x.keys() if key in self.mol._t_keys])
        x_ar = np.hstack((x_ar, [1]))
        y_out = x_ar @ self.R
        return dict(zip([t.name for t in self.mol._associated_transformation], y_out))


class GR:
    def __init__(self, Z, rmin=0, rmax=25, dr=0.01, r=None, el_pairs=None):

        self.Z = np.unique(Z)
        if el_pairs is None:
            self.el_pairs = [(z_i, z_j) for i, z_i in enumerate(self.Z) for z_j in self.Z[i:]]
        else:
            self.el_pairs = el_pairs

        if r is None:
            #            self.r = np.arange(rmin, rmax+dr, dr)
            self.r = np.linspace(rmin, rmax, int((rmax - rmin) / dr) + 1)
        else:
            self.r = r
            rmin, rmax, dr = r.min(), r.max(), r[1] - r[0]
        #        self.r_bins = np.arange(rmin-0.5*dr, rmax+1.5*dr, dr)
        print(rmin, type(rmin), dr, type(dr), rmax, type(rmax))
        # self.r_bins = np.linspace(float(rmin) - 0.5 * dr, float(rmax) + 0.5 * dr,
        #                          int((float(rmax) - float(rmin)) / dr) + 2)
        self.r_bins = np.linspace(float(rmin) + 0.5 * dr, float(rmax) + 0.5 * dr,
                                  int((float(rmax) - float(rmin)) / dr) + 1)

        self.gr = {}
        for pair in self.el_pairs:
            self.gr[frozenset(pair)] = np.zeros(self.r.size)

    def __setitem__(self, key, data):
        key = frozenset(key)
        self.gr[key] = data

    def __getitem__(self, key):
        key = frozenset(key)
        return self.gr[key]

    def __add__(self, gr_other):
        gr_out = GR(self.Z, r=self.r, el_pairs=self.el_pairs)
        for pair in self.el_pairs:
            gr_out[pair] = self[pair] + gr_other[pair]
        return gr_out

    def __sub__(self, gr_other):
        gr_out = GR(self.Z, r=self.r, el_pairs=self.el_pairs)
        for pair in self.el_pairs:
            gr_out[pair] = self[pair] - gr_other[pair]
        return gr_out

    def __mul__(self, factor):
        gr_out = GR(self.Z, r=self.r, el_pairs=self.el_pairs)
        for pair in self.el_pairs:
            gr_out[pair] = self[pair] * factor
        return gr_out

    def __truediv__(self, gr_other):
        gr_out = GR(self.Z, r=self.r, el_pairs=self.el_pairs)
        for pair in self.el_pairs:
            gr_out[pair] = self[pair] / gr_other[pair]
        return gr_out


    def calcDens(self):
        self.dens = np.zeros(self.r.shape)
        for pair in self.el_pairs:
            el1, el2 = pair
            z1 = z_str2num(el1)
            z2 = z_str2num(el2)
            self.dens += z1 * z2 * self.gr[frozenset(pair)]


    def save(self, fname):
        n = self.r.size
        m = len(self.el_pairs)
        header = 'r, ' + ', '.join([ '-'.join([i for i in pair]) for pair in self.el_pairs])
        data = np.zeros((n, m + 1))
        data[:, 0] = self.r
        for i, pair in enumerate(self.el_pairs):
            if not np.all(np.isnan(self[pair])):
                data[:, i + 1] = self[pair]
        np.savetxt(fname, data, delimiter=', ', header=header)


### UTILS


def formFactor(q, Elements):
    '''
    Calculates atomic form-factor at value q
    q - np.array of scattering vector values
    Elements - np.array or list of elements. May be a string if one wants to
    compute form-factor for only one element.

    returns a dict of form factors

    Examples:

    q = np.arange(10)
    f = formFactor(q, 'Si')
    print(f['Si'])

    Elements = ['Si', 'O']
    f = formFactor(q, Elements)
    print(f['Si'], f['O'])
    '''

    Elements = np.unique(Elements)

    fname = pkg_resources.resource_filename('pytrx', './f0_WaasKirf.dat')
    with open(fname) as f:
        content = f.readlines()

    s = q / (4 * pi)
    formFunc = lambda sval, a: np.sum(a[None, :5] * np.exp(-a[None, 6:] * sval[:, None] ** 2), axis=1) + a[5]

    f = {}
    for i, x in enumerate(content):
        if x[0:2] == '#S':
            atom = x.split()[-1]
            if any([atom == x for x in Elements]):
                coef = np.fromstring(content[i + 3], sep='\t')
                f[atom] = formFunc(s, coef)

    return f



def diff_cage_from_dgr(q, dgr, molecule, solvent_str, r_cut=None):
    ff = formFactor(q, dgr.Z)
    s = np.zeros(q.shape)
    r = dgr.r
    w = np.ones(r.shape)
    if r_cut:
        w[r > r_cut] = 0
    # else:
    #     w = np.exp(-0.5 * (r / r_damp) ** 2)

    ksi = q[:, None] * r[None, :]
    ksi[ksi < 1e-9] = 1e-9
    #    w = np.exp(-0.5*(r/5)**2)

    Asin = 4 * np.pi * (r[1] - r[0]) * (np.sin(ksi) / ksi) * r[None, :] ** 2 * w
    solvent = hydro.solvent_data[solvent_str]
    V = solvent.molar_mass / 6.02e23 / (solvent.density / 1e30)
    for el1 in np.unique(molecule.Z):
        for el2 in np.unique(solvent.Z):
            el_pair = (el1, el2)
            if not np.all(dgr[el_pair] == 0):
                n1 = np.sum(molecule.Z == el1)
                n2 = np.sum(solvent.Z == el2)
                # print(el1, n1, el2, n2)
                _s = ff[el1] * ff[el2] * n1 * n2 / V * (Asin @ dgr[el_pair])
                s += _s
    return s

def diff_cave_from_dgr(q, dgr, solvent_str, r_damp=25):
    ff = formFactor(q, dgr.Z)
    s = np.zeros(q.shape)
    r = dgr.r
    ksi = q[:, None] * r[None, :]
    ksi[ksi < 1e-9] = 1e-9
    #    w = np.exp(-0.5*(r/5)**2)
    w = np.ones(r.shape)
    w[r > r_damp] = 0
    Asin = 4 * np.pi * (r[1] - r[0]) * (np.sin(ksi) / ksi) * r[None, :] ** 2 * w
    solvent = hydro.solvent_data[solvent_str]
    V = solvent.molar_mass / 6.02e23 / (solvent.density / 1e30)
    for el1 in np.unique(solvent.Z):
        for el2 in np.unique(solvent.Z):
            el_pair = (el1, el2)
            if not np.all(dgr[el_pair] == 0):
                n1 = np.sum(solvent.Z == el1)
                n2 = np.sum(solvent.Z == el2)
                # print(el1, n1, el2, n2)
                _s = ff[el1] * ff[el2] * n1 * n2 / V * (Asin @ dgr[el_pair])
                s += _s
    return s



def GRfromFile(filename, delimiter=', ', normalize=False, rmin=25, rmax=30):
    names = np.genfromtxt(filename, delimiter=delimiter, names=True, deletechars=',').dtype.names
    data = np.genfromtxt(filename, delimiter=delimiter)
    # print(data)
    els = []
    el_pairs = []
    for name in names[1:]:
        new_pair = name.split('_')
        if len(new_pair) == 1:
            new_pair = name.split('-')
        new_pair = [str.capitalize(i) for i in new_pair]
        el_pairs.append([str.capitalize(i) for i in new_pair])
        els += new_pair

    els = np.unique(els)
    # print(els)
    # print(el_pairs)
    gr = GR(els)
<<<<<<< HEAD
    #    print(el_pairs, gr.el_pairs)
    r = data[1:, 0]
=======

    r = data[:, 0]
>>>>>>> d8cfe124
    for i, pair in enumerate(el_pairs):
        gr_array = data[1:, i + 1]
        if normalize:
            rsel = (r >= rmin) & (r <= rmax)
            c = np.mean(gr_array[rsel])
            if c != 0:
                gr_array /= c
        gr[pair] = gr_array

    gr.r = r
    return gr


def convert2rspace(q, dsq, alpha_damp=0.15, rmax=25, dr=0.01, molecule=None):
    r = np.arange(0, rmax+dr, dr)
    ksi = q[None, :] * r[:, None]
    ksi[ksi<1e-9] = 1e-9
    if molecule:
        f_sharp = get_f_sharp_for_molecule(q, molecule)
        f_sharp /= f_sharp.max()
    else:
        f_sharp = np.ones(q.shape)
    w = q  * np.exp( - (alpha_damp * q)**2 ) / f_sharp
#    plt.figure()
#    plt.plot(q, w)
    A_sin = w[None, :] * np.sin(ksi)
    return r, A_sin @ dsq


def get_f_sharp_for_molecule(q, molecule):
    if hasattr(molecule, '_atomic_formfactors'):
        ff = molecule._atomic_formfactors
    else:
        ff = formFactor(q, molecule.Z)
    f_sharp = np.zeros(q.size)
    for i in range(molecule.Z.size):
        for j in range(i + 1, molecule.Z.size):
            z_i = molecule.Z[i]
            z_j = molecule.Z[j]
            f_sharp += 2 * ff[z_i] * ff[z_j]
    return f_sharp


def Debye(q, mol, f=None, atomOnly=False, debug=False):
    mol.calcDistMat()
    natoms = mol.Z.size
    if f is None:
        f = formFactor(q, mol.Z)
    if debug:
        print(f)
    Scoh = np.zeros(q.shape)
    FFtable = np.zeros((natoms, len(q)))
    for idx in range(natoms):
        FFtable[idx] = f[mol.Z[idx]]

    if atomOnly:
        Scoh = np.zeros(q.shape)
        for idx1 in range(natoms):
            Scoh += f[mol.Z[idx1]] ** 2
    else:
        Scoh = Scoh_calc2(FFtable, q, mol.dist_mat, natoms)

    if debug:
        print(Scoh)

    return Scoh

@njit
def Scoh_calc(FF, q, r, natoms):
    Scoh = np.zeros(q.shape)
    for idx1 in range(natoms):
        for idx2 in range(idx1 + 1, natoms):
            r12 = r[idx1, idx2]
            qr12 = q * r12
            Scoh += 2 * FF[idx1] * FF[idx2] * np.sin(qr12) / qr12
        Scoh += FF[idx1] ** 2
    return Scoh

@njit(parallel=True)
def Scoh_calc2(FF, q, r, natoms):
    # Scoh = np.zeros(q.shape)
    Scoh2 = np.zeros((natoms, len(q)))
    for idx1 in prange(natoms):
        Scoh2[idx1] += FF[idx1] ** 2
        for idx2 in range(idx1 + 1, natoms):
            r12 = r[idx1, idx2]
            qr12 = q * r12
            qr12[qr12<1e-9] = 1e-9
            Scoh2[idx1] += 2 * FF[idx1] * FF[idx2] * np.sin(qr12) / qr12

    return np.sum(Scoh2, axis=0)


def DebyeFromGR(q, gr, f=None, rmax=None, cage=False):
    if f is None:
        f = formFactor(q, gr.Z)
    if rmax is None: rmax = gr.r.max()

    Scoh = np.zeros(q.shape)
    rsel = gr.r < rmax
    qr = q[:, None] * gr.r[None, rsel]
    qr[qr < 1e-6] = 1e-6
    Asin = np.sin(qr) / qr

    for pair in gr.el_pairs:
        el1, el2 = pair
        #        print(Asin.shape, gr[pair].shape)
        pair_scat = f[el1] * f[el2] * (Asin @ gr[pair][rsel])
        if el1 == el2:
            if cage:
                Scoh += 2 * pair_scat
            else:
                Scoh += pair_scat
        else:
            Scoh += 2 * pair_scat

    return Scoh


def ScatFromDens(q, gr):
    gr.calcDens()
    qr = q[:, None] * gr.r[None, :]
    qr[qr < 1e-6] = 1e-6
    Asin = np.sin(qr) / qr
    return Asin @ gr.dens


def Compton(z, q):
    fname_lowz = pkg_resources.resource_filename('pytrx', './Compton_lowZ.dat')
    fname_highz = pkg_resources.resource_filename('pytrx', './Compton_highZ.dat')

    data_lowz = pd.read_csv(fname_lowz, sep='\t')
    data_highz = pd.read_csv(fname_highz, sep='\t')
    data_lowz['Z'] = data_lowz['Z'].apply(lambda x: z_num2str(x))
    data_highz['Z'] = data_highz['Z'].apply(lambda x: z_num2str(x))

    Scoh = formFactor(q, z)[z] ** 2
    z_num = z_str2num(z)

    if z in data_lowz['Z'].values:
        M, K, L = data_lowz[data_lowz['Z'] == z].values[0, 1:4]
        S_inc = (z_num - Scoh / z_num) * (1 - M * (np.exp(-K * q / (4 * pi)) - np.exp(-L * q / (4 * pi))))
    #        S(idx_un(i),:) = (Z_un(i)-Scoh(idx_un(i),:)/Z_un(i)).*...
    #                         (1-M*(exp(-K*Q/(4*pi))-exp(-L*Q/(4*pi))));
    elif z in data_highz['Z'].values:
        A, B, C = data_highz[data_highz['Z'] == z].values[0, 1:4]
        S_inc = z_num * (1 - A / (1 + B * q / (4 * pi)) ** C)
    #        S(idx_un(i),:) = Z_un(i)*(1-A./(1+B*Q/(4*pi)).^C);

    elif z == 'H':
        S_inc = np.zeros(q.shape)
    else:
        S_inc = np.zeros(q.shape)
        print(z, 'not found')
    return S_inc


def fromXYZ(filename, n_header=0, associated_transformation=None):
    Z = []
    xyz = []
    with open(filename) as f:
        for line in f.readlines():
            values = line.split()
            if (line[0] != '#') and (len(values) == 4):
                try:
                    z = z_num2str(int(values[0]))
                except ValueError:
                    z = values[0]
                Z.append(z)
                xyz.append([float(i) for i in values[1:]])
    xyz = np.array(xyz)
    Z = np.array(Z)
    return Molecule(Z, xyz, associated_transformation=associated_transformation)


def FiletoZXYZ(filepath):
    ZXYZ = pd.read_csv(filepath, names=['Z', 'x', 'y', 'z'], sep='\s+')
    return ZXYZ


def totalScattering(q, mol, atomOnly=False):
    s_debye = Debye(q, mol, atomOnly=atomOnly)

    s_inc = np.zeros(q.shape)
    for z in mol.Z:
        s_inc += Compton(z, q)

    return s_debye + s_inc


def Solvent(name_str):
    return Molecule(hydro.solvent_data[name_str].Z, hydro.solvent_data[name_str].xyz)

<|MERGE_RESOLUTION|>--- conflicted
+++ resolved
@@ -166,12 +166,7 @@
                     _w *= wd_grid[j][i]
                 self.transform(_p_dict)
                 _s += _w * Debye(q, self, f=self._atomic_formfactors)
-<<<<<<< HEAD
-                #_bla += _w
-=======
-                # _bla += _w
->>>>>>> d8cfe124
-            # print(_bla)
+
             return _s
 
 
@@ -499,13 +494,9 @@
     # print(els)
     # print(el_pairs)
     gr = GR(els)
-<<<<<<< HEAD
-    #    print(el_pairs, gr.el_pairs)
-    r = data[1:, 0]
-=======
 
     r = data[:, 0]
->>>>>>> d8cfe124
+
     for i, pair in enumerate(el_pairs):
         gr_array = data[1:, i + 1]
         if normalize:
