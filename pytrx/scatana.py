

import numpy as np
import matplotlib.pyplot as plt
from pytrx.scatdata import ScatData
from pytrx import scatsim, hydro


## TODO:
#   - MINOR
#   - we need to access both isotroptic (ds0) and anisotropic (ds2) parts of scattering, so we need to create corresponding fields in IntensityContainer. ds (s) must remain there
#   - it would be great to figure out with ds vs s pointers
#   - move ZXYZ data from scatsim.py to hydro.py by expanding the hydroproperties class. scatsim.Solvent should still be used to calculate scattering (may be more descriptive name could be applied)
#   - MAJOR
#   - * write Solute class as interface for structural optimization (currently it can accept 2 xyz files for ES and GS),
#   - the goal for Solute is to generate a function that computes Debye difference as a function of some parameters, where number of parameters goes from 0 (None) to whatever
#   - it should be able to accept filepath (str), Molecule instance, VibratingMolecule (may be)
#   - Solute output (or method, attribute, it should return) -  f(q, parameters), this f is the difference signal S_es(q,some_parameters) - S_gs(q, some_other_parameters), parameters should be ablot to be 0 or None
#   - * write Cage class - accept dense gridded q, ds, and covariance (emphasize in Q space) OR accept diff_gr (TBD)
#   - * write Solvent Class - TBD
#   - * write fitting routines (regressors) - WLS, GLS, and TLS
#   - More thoughts on Solute class:
#   - user somehow comes up with a function that produces xyz matrix as a function of parameters or (no parameters)
#   - user packs it into a class that is either Molecule or it is VibratingMolecule (see below) or we can call something else
#   - the goal of this is to have an instance with two fields: Z and xyz. Then Solute class has method scattering_signal that converts it from xyz(p) to dS(q, p)




# class VibratingMolecule(Molecule):
#     def __init__(self):
#         super.__init__()


class SmallMoleculeProject:

    def __init__(self, input_data, **kwargs):
        '''
        Args:
            input_data - .h5 file created using ScatData.save method
            **kwargs - any metadata you like, e.g. concnetration=10, solvent='water', etc
        '''
        #print(type(input_data), type(input_data) == ScatData)
        if type(input_data) == str:
            self.data = ScatData(input_data, smallLoad=True)
        elif type(input_data) == ScatData:
            print('Inputting ScatData data')
            self.data = input_data

        self.metadata = Metadata(**kwargs)


    def scale(self, qNormRange=None, plotting=True, fig=None, idx_off=None):
        '''

        Args:
            qNormRange: Two element list such as [2.1 4.1]
            plotting: Flag, T/F
            fig: figure number for plotting
            idx_off: n where the n-th curve is used as the laser-off curve

        Returns:

        '''
        if qNormRange is None:
            qNormRange = self.data.aiGeometry.qNormRange

        assert (self.metadata.solvent is not None), 'Solvent in metadata not specified.'

        solvent = self.metadata.solvent
        s_th = scatsim.totalScattering(self.data.q, scatsim.Solvent(solvent))

        q = self.data.q
        q_sel = (q >= qNormRange[0]) & (q <= qNormRange[1])
        if idx_off is None:
            idx_off = self.data.t_str == self.data.diff.toff_str
        s_off = self.data.total.s_av[:, idx_off].copy()

        scale = np.trapz(s_th[q_sel], q[q_sel]) / np.trapz(s_off[q_sel], q[q_sel])

        self.data.total.scale_by(scale)
        self.data.diff.scale_by(scale)

        if plotting:
            plt.figure(fig)
            plt.clf()
            plt.plot(q, s_off*scale, 'k-', label=('data (' + str(self.data.diff.toff_str) + ')'))
            plt.plot(q, s_th, 'r--', label='solvent (gas)')
            plt.xlabel('q, 1/A')
            plt.ylabel('S(q), e.u.')
            plt.legend()
            plt.xlim(q.min(), q.max())


    def add_solute(self, solute_instance):
        # q = self.data.q
        # R = self.solvent_per_solute()

        self.solute = solute_instance

        # self.ds_solute = np.zeros(q.size, len(candidate_list))
        # self.ds_labels = np.array([i.label for i in candidate_list])
        # for i, candidate in enumerate(candidate_list):
        #     self.ds_solute[:, i] = (scatsim.Debye(q, candidate.mol_es) - scatsim.Debye(q, candidate.mol_gs))/R


    def add_solvent(self, solvent_instance):
        self.solvent = solvent_instance


    def add_cage(self, cage_instance):
        self.cage = cage_instance


    def fit(self, p0, method='gls'):
        pass


    def solvent_per_solute(self):
        solvent = self.metadata.solvent
        concentration = self.metadata.concentration
        data = hydro.data[solvent]
        return data.density / data.molar_mass / concentration







class Metadata:

    def __init__(self, solvent=None, concentration=None,
                 sample_thickness=None,
                 epsilon=None, OD=None,
                 power=None, wavelength=None, laser_fwhm=None,
                 xray_fwhm_h=None, xray_fwhm_w=None, xray_polychromatic=None, more=None):
        self.solvent = solvent

        self.sample_thickness = sample_thickness

        self.concentration = concentration
        self.epsilon = epsilon
        if OD:
            self.OD = OD
        else:
            if concentration and epsilon:
                self.OD = concentration * epsilon

        self.power = power
        self.wavelength = wavelength
        self.laser_fwhm = laser_fwhm

        self.xray_fwhm_h = xray_fwhm_h
        self.xray_fwhm_w = xray_fwhm_w
        self.xray_polychromatic = xray_polychromatic

        if more: self.read_more(more)

    def read_more(self, more):
        for pair in more:
            key, value = pair
            self.__setattr__(self, key, value)


    def estimate_esf(self):
        pass




class Solute:

    def __init__(self, input_gs=None, input_es=None,
                 label=None):

        '''
        input_gs - ground state structure, must be a path to file or Molecule instance or instance based on Molecule class
        '''

        self.label = label
        self.mol_gs = self.parse_input(input_gs)
        # self.mol_gs_ref = self.parse_input(input_gs)
        self.mol_es = self.parse_input(input_es)

        self.n_par_total = self.mol_es.n_par + self.mol_gs.n_par
        # self.mol_es_ref = self.parse_input(input_es)

    def parse_input(self, input):
        if type(input) == str:
            # Takes the xyz file
            print("Using scatsim.fromXYZ will result in no associated_transformation in the returned Molecule.")
            print("You may want to consider creating the Molecule and pass it to the Solute.")
            return scatsim.fromXYZ(input)
        else:
            # Take the Molecule class
            return input


    def signal(self, q, pars=None):
        # pars is a list for BOTH excited state (first) and ground state (second)
        if pars is None:
            pars_es, pars_gs = None, None

    def s(self, q, pars=None, target='mol_es'):
        '''
        Computes the signal for es/gs molecule using provided parameters and a q-grid
        '''
        if target == 'mol_es':
            if self.mol_es is not None:
                self.mol_es.transform(pars)
                return scatsim.Debye(q, self.mol_es)
            else:
                return np.zeros(q.shape)
        elif target == 'mol_gs':
            if self.mol_gs is not None:
                self.mol_gs.transform(pars)
                return scatsim.Debye(q, self.mol_gs)
            else:
                return np.zeros(q.shape)

        else:
            print("No signal is calculated as no target is specified. None returned.")


    def ds(self, q, pars):
        '''
        Originally just 'signal' but changed to 'ds' as this is calculating difference signal
        '''
        # self.mol_es.move(*x) - consider this
        pars_es, pars_gs = deal_pars(pars, self.n_par_total)
        return self.s(q, pars=pars_es, target='mol_es') - self.s(q, pars=pars_gs, target='mol_gs')

    def list_pars(self):
        # Because we pass to signal() a list of parameters which is not intuitive
        print(f'List paramters: \n'
              f'There are {self.n_par_total} parameters to be passed '
              f'to the pars argument as a list for signal method\n')
        for i in np.arange(self.mol_es.n_par):
            print(f'Parameter {i+1}: ES, {type(self.mol_es._associated_transformation[i])}')
            self.mol_es._associated_transformation[i].describe()
            print("")
        for i in np.arange(self.mol_gs.n_par):
            print(f'Parameter {i+1+self.mol_es.n_par}: ES, {type(self.mol_gs._associated_transformation[i])}')
            self.mol_gs._associated_transformation[i].describe()
            print("")
        # if target == 'mol_es':
        #     return scatsim.Debye(q, self.mol_es)
        # elif target == 'mol_gs':
        #     return scatsim.Debye(q, self.mol_gs)
        # else:
        #     print("No signal is calculated as no target is specified. None returned.")


<<<<<<< HEAD
=======
    def ds(self, q, pars):
        '''
        Originally just 'signal' but changed to 'ds' as this is calculating difference signal
        '''
        # self.mol_es.move(*x) - consider this
        pars_es, pars_gs = deal_pars(pars, self.mol_es.n_par)
        print(pars_es, pars_gs)
        return self.s(q, pars=pars_es, target='mol_es') - self.s(q, pars=pars_gs, target='mol_gs')



>>>>>>> 59942f61
            # scatsim.Debye(q, self.mol_es) - scatsim.Debye(q, self.mol_gs)
    #
    # def transform(self, target, par=None):
    #     '''
    #         Interface function
    #     '''
    #     if par is not None:
    #         if target == 'mol_es':
    #             self.mol_es = self.mol_es.transform(par=par)
    #         if target == 'mol_gs':
    #             self.mol_gs = self.mol_gs.transform(par=par)
    #     else:
    #         print("No moves supplied. No transformation happened.")
    #     return self





class Solvent:

    def __init__(self, q, dsdt, dsdr, sigma=None, K=None):
        self.q = q
        self.dsdt = dsdt
        self.dsdr = dsdr
        self.C = read_sigma(sigma)
        self.K = K


    def smooth(self):
        pass



class Cage:

    def __init__(self, q, ds_cage, sigma=None):
        self.q = q
        self.ds_cage = ds_cage
        self.C = read_sigma(sigma)



def read_sigma(sigma):
    '''
    auxillary function for reading covariance matrix.
    Args:
        sigma: can be either
        - one-dimensional numpy ndarray containing standard deviations of the measurement at each point
        - two-dimensional numpy ndarray containing the full covariance matrix for the measurement

    Returns:
        two-dimensional covariance matrix
    '''
    if sigma is not None:
        assert type(sigma) == np.ndarray, 'sigma must be an numpy ndarray'
        if sigma.ndim == 1:
            return np.diag(sigma ** 2)
        elif sigma.ndim == 2:
            return sigma
        else:
            raise ValueError('sigma must be either 1d- or 2d array')
    return None


def deal_pars(pars, n):
    if pars is None:
        pars_es, pars_gs = None, None
    else:
        pars_es, pars_gs = pars[:n], pars[n:]

    if len(pars_es) == 0: pars_es = None
    if len(pars_gs) == 0: pars_gs = None
    return pars_es, pars_gs




<|MERGE_RESOLUTION|>--- conflicted
+++ resolved
@@ -252,8 +252,6 @@
         #     print("No signal is calculated as no target is specified. None returned.")
 
 
-<<<<<<< HEAD
-=======
     def ds(self, q, pars):
         '''
         Originally just 'signal' but changed to 'ds' as this is calculating difference signal
@@ -264,8 +262,6 @@
         return self.s(q, pars=pars_es, target='mol_es') - self.s(q, pars=pars_gs, target='mol_gs')
 
 
-
->>>>>>> 59942f61
             # scatsim.Debye(q, self.mol_es) - scatsim.Debye(q, self.mol_gs)
     #
     # def transform(self, target, par=None):
