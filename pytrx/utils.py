--- conflicted
+++ resolved
@@ -274,11 +274,8 @@
     return vdWradii
 
 
-<<<<<<< HEAD
-def DrawMolecule(mol, draw_par=False, scaling=1.15, fignum=10, overlay=False, cam_angle=[60,60]):
-=======
+
 def DrawMolecule(mol, draw_par=False, scaling=1.15, fignum=10, overlay=False, ax=None, shownum=True):
->>>>>>> d8cfe124
     dist_mat = mol.calcDistMat(return_mat=True)
     dist_thres = (vdWradius()[mol.Z_num][:, None] + vdWradius()[mol.Z_num]) * scaling * scaling
 
@@ -295,14 +292,7 @@
     fig = plt.figure(fignum)
     if not overlay:
         plt.clf()
-<<<<<<< HEAD
-    ax = fig.add_subplot(111, projection='3d', proj_type='ortho')
-    ax.view_init(azim=cam_angle[0], elev=cam_angle[1])
-    ax.set_facecolor((0, 0, 0))
-    plt.xlim((np.min(mol.xyz_ref[:, 0]), np.max(mol.xyz_ref[:, 0])))
-    plt.ylim((np.min(mol.xyz_ref[:, 1]), np.max(mol.xyz_ref[:, 1])))
-    ax.set_zlim(np.min(mol.xyz_ref[:, 2]), np.max(mol.xyz_ref[:, 2]))
-=======
+
     if ax is None:
         ax = fig.add_subplot(111, projection='3d', proj_type='ortho')
         ax.view_init(elev=60, azim=60)
@@ -311,7 +301,7 @@
         plt.ylim((np.min(mol.xyz_ref[:, 1]), np.max(mol.xyz_ref[:, 1])))
         ax.set_zlim(np.min(mol.xyz_ref[:, 2]), np.max(mol.xyz_ref[:, 2]))
 
->>>>>>> d8cfe124
+
     ax.scatter(mol.xyz[:, 0], mol.xyz[:, 1], mol.xyz[:, 2],
                s=vdWradius()[mol.Z_num] * 15,
                c=AtomColor()[mol.Z_num])
